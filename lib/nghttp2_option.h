/*
 * nghttp2 - HTTP/2 C Library
 *
 * Copyright (c) 2014 Tatsuhiro Tsujikawa
 *
 * Permission is hereby granted, free of charge, to any person obtaining
 * a copy of this software and associated documentation files (the
 * "Software"), to deal in the Software without restriction, including
 * without limitation the rights to use, copy, modify, merge, publish,
 * distribute, sublicense, and/or sell copies of the Software, and to
 * permit persons to whom the Software is furnished to do so, subject to
 * the following conditions:
 *
 * The above copyright notice and this permission notice shall be
 * included in all copies or substantial portions of the Software.
 *
 * THE SOFTWARE IS PROVIDED "AS IS", WITHOUT WARRANTY OF ANY KIND,
 * EXPRESS OR IMPLIED, INCLUDING BUT NOT LIMITED TO THE WARRANTIES OF
 * MERCHANTABILITY, FITNESS FOR A PARTICULAR PURPOSE AND
 * NONINFRINGEMENT. IN NO EVENT SHALL THE AUTHORS OR COPYRIGHT HOLDERS BE
 * LIABLE FOR ANY CLAIM, DAMAGES OR OTHER LIABILITY, WHETHER IN AN ACTION
 * OF CONTRACT, TORT OR OTHERWISE, ARISING FROM, OUT OF OR IN CONNECTION
 * WITH THE SOFTWARE OR THE USE OR OTHER DEALINGS IN THE SOFTWARE.
 */
#ifndef NGHTTP2_OPTION_H
#define NGHTTP2_OPTION_H

#ifdef HAVE_CONFIG_H
#include <config.h>
#endif /* HAVE_CONFIG_H */

#include <nghttp2/nghttp2.h>

/**
 * Configuration options
 */
typedef enum {
  /**
   * This option prevents the library from sending WINDOW_UPDATE for a
   * connection automatically.  If this option is set to nonzero, the
   * library won't send WINDOW_UPDATE for DATA until application calls
   * nghttp2_session_consume() to indicate the amount of consumed
   * DATA.  By default, this option is set to zero.
   */
  NGHTTP2_OPT_NO_AUTO_WINDOW_UPDATE = 1,
  /**
   * This option sets the SETTINGS_MAX_CONCURRENT_STREAMS value of
   * remote endpoint as if it is received in SETTINGS frame. Without
   * specifying this option, before the local endpoint receives
   * SETTINGS_MAX_CONCURRENT_STREAMS in SETTINGS frame from remote
   * endpoint, SETTINGS_MAX_CONCURRENT_STREAMS is unlimited. This may
   * cause problem if local endpoint submits lots of requests
   * initially and sending them at once to the remote peer may lead to
   * the rejection of some requests. Specifying this option to the
   * sensible value, say 100, may avoid this kind of issue. This value
   * will be overwritten if the local endpoint receives
   * SETTINGS_MAX_CONCURRENT_STREAMS from the remote endpoint.
   */
  NGHTTP2_OPT_PEER_MAX_CONCURRENT_STREAMS = 1 << 1,
<<<<<<< HEAD
  NGHTTP2_OPT_NO_RECV_CLIENT_MAGIC = 1 << 2,
  NGHTTP2_OPT_NO_HTTP_MESSAGING = 1 << 3,
=======
  NGHTTP2_OPT_RECV_CLIENT_PREFACE = 1 << 2,
  NGHTTP2_OPT_NO_HTTP_MESSAGING = 1 << 3
>>>>>>> 7f60de0c
} nghttp2_option_flag;

/**
 * Struct to store option values for nghttp2_session.
 */
struct nghttp2_option {
  /**
   * Bitwise OR of nghttp2_option_flag to determine that which fields
   * are specified.
   */
  uint32_t opt_set_mask;
  /**
   * NGHTTP2_OPT_PEER_MAX_CONCURRENT_STREAMS
   */
  uint32_t peer_max_concurrent_streams;
  /**
   * NGHTTP2_OPT_NO_AUTO_WINDOW_UPDATE
   */
  uint8_t no_auto_window_update;
  /**
   * NGHTTP2_OPT_NO_RECV_CLIENT_MAGIC
   */
  uint8_t no_recv_client_magic;
  /**
   * NGHTTP2_OPT_NO_HTTP_MESSAGING
   */
  uint8_t no_http_messaging;
};

#endif /* NGHTTP2_OPTION_H */<|MERGE_RESOLUTION|>--- conflicted
+++ resolved
@@ -57,13 +57,8 @@
    * SETTINGS_MAX_CONCURRENT_STREAMS from the remote endpoint.
    */
   NGHTTP2_OPT_PEER_MAX_CONCURRENT_STREAMS = 1 << 1,
-<<<<<<< HEAD
   NGHTTP2_OPT_NO_RECV_CLIENT_MAGIC = 1 << 2,
-  NGHTTP2_OPT_NO_HTTP_MESSAGING = 1 << 3,
-=======
-  NGHTTP2_OPT_RECV_CLIENT_PREFACE = 1 << 2,
   NGHTTP2_OPT_NO_HTTP_MESSAGING = 1 << 3
->>>>>>> 7f60de0c
 } nghttp2_option_flag;
 
 /**
