--- conflicted
+++ resolved
@@ -346,14 +346,9 @@
 
   size_t i;
   for (i = 0; i < keys.size(); ++i) {
-<<<<<<< HEAD
-    auto &key = keys[0];
+    auto &key = keys[i];
     if (std::equal(std::begin(key.data.name), std::end(key.data.name),
                    key_name)) {
-=======
-    auto &key = keys[i];
-    if (memcmp(key_name, key.data.name, sizeof(key.data.name)) == 0) {
->>>>>>> 7152e0f6
       break;
     }
   }
